import os
import argparse

import jiant.utils.python.io as py_io
import jiant.scripts.download_data.datasets.nlp_tasks as nlp_tasks_download
import jiant.scripts.download_data.datasets.xtreme as xtreme_download
import jiant.scripts.download_data.datasets.files_tasks as files_tasks_download
from jiant.tasks.constants import GLUE_TASKS, SUPERGLUE_TASKS, XTREME_TASKS, BENCHMARKS
from jiant.scripts.download_data.constants import SQUAD_TASKS, DIRECT_DOWNLOAD_TASKS

<<<<<<< HEAD
NLP_DOWNLOADER_TASKS = GLUE_TASKS | SUPERGLUE_TASKS
SUPPORTED_TASKS = NLP_DOWNLOADER_TASKS | XTREME_TASKS | {"squad_v1", "squad_v2", "snli"}
=======
# DIRECT_DOWNLOAD_TASKS need to be directly downloaded because the nlp
# implementation differs from the original dataset format
NLP_DOWNLOADER_TASKS = GLUE_TASKS | SUPERGLUE_TASKS - DIRECT_DOWNLOAD_TASKS
SUPPORTED_TASKS = NLP_DOWNLOADER_TASKS | XTREME_TASKS | SQUAD_TASKS | DIRECT_DOWNLOAD_TASKS
>>>>>>> 4bdb984f


# noinspection PyUnusedLocal
def list_supported_tasks_cli(args):
    print("Supported tasks:")
    for task in SUPPORTED_TASKS:
        print(task)


def download_data_cli(args):
    output_base_path = args.output_path
    if args.tasks:
        task_names = args.tasks
    elif args.benchmark:
        task_names = BENCHMARKS[args.benchmark]
    else:
        raise RuntimeError()
    download_data(
        task_names=task_names, output_base_path=output_base_path,
    )


def download_data(task_names, output_base_path):
    task_data_base_path = py_io.create_dir(output_base_path, "data")
    task_config_base_path = py_io.create_dir(output_base_path, "configs")

    assert set(task_names).issubset(SUPPORTED_TASKS)

    # Download specified tasks and generate configs for specified tasks
    for i, task_name in enumerate(task_names):
        task_data_path = os.path.join(task_data_base_path, task_name)

        if task_name in NLP_DOWNLOADER_TASKS:
            nlp_tasks_download.download_data_and_write_config(
                task_name=task_name,
                task_data_path=task_data_path,
                task_config_path=os.path.join(task_config_base_path, f"{task_name}_config.json"),
            )
        elif task_name in XTREME_TASKS:
            xtreme_download.download_xtreme_data_and_write_config(
                task_name=task_name,
                task_data_base_path=task_data_base_path,
                task_config_base_path=task_config_base_path,
            )
        elif task_name in SQUAD_TASKS:
            files_tasks_download.download_squad_data_and_write_config(
                task_name=task_name,
                task_data_path=task_data_path,
                task_config_path=os.path.join(task_config_base_path, f"{task_name}_config.json"),
            )
        elif task_name in DIRECT_DOWNLOAD_TASKS:
            files_tasks_download.download_task_data_and_write_config(
                task_name=task_name,
                task_data_path=task_data_path,
                task_config_path=os.path.join(task_config_base_path, f"{task_name}_config.json"),
            )
        else:
            raise KeyError()
        print(f"Downloaded and generated configs for '{task_name}' ({i+1}/{len(task_names)})")


def main():
    parser = argparse.ArgumentParser(description="Download NLP datasets and generate task configs")
    subparsers = parser.add_subparsers()
    sp_list = subparsers.add_parser("list", help="list supported tasks in downloader")
    sp_download = subparsers.add_parser("download", help="download data command")
    sp_download.add_argument(
        "--output_path", required=True, help="base output path for downloaded data and task configs"
    )
    sp_download_group = sp_download.add_mutually_exclusive_group(required=True)
    sp_download_group.add_argument("--tasks", nargs="+", help="list of tasks to download")
    sp_download_group.add_argument("--benchmark", choices=BENCHMARKS)

    # Hook subparsers up to functions
    sp_list.set_defaults(func=list_supported_tasks_cli)
    sp_download.set_defaults(func=download_data_cli)

    args = parser.parse_args()
    args.func(args)


if __name__ == "__main__":
    main()<|MERGE_RESOLUTION|>--- conflicted
+++ resolved
@@ -8,15 +8,8 @@
 from jiant.tasks.constants import GLUE_TASKS, SUPERGLUE_TASKS, XTREME_TASKS, BENCHMARKS
 from jiant.scripts.download_data.constants import SQUAD_TASKS, DIRECT_DOWNLOAD_TASKS
 
-<<<<<<< HEAD
-NLP_DOWNLOADER_TASKS = GLUE_TASKS | SUPERGLUE_TASKS
-SUPPORTED_TASKS = NLP_DOWNLOADER_TASKS | XTREME_TASKS | {"squad_v1", "squad_v2", "snli"}
-=======
-# DIRECT_DOWNLOAD_TASKS need to be directly downloaded because the nlp
-# implementation differs from the original dataset format
 NLP_DOWNLOADER_TASKS = GLUE_TASKS | SUPERGLUE_TASKS - DIRECT_DOWNLOAD_TASKS
 SUPPORTED_TASKS = NLP_DOWNLOADER_TASKS | XTREME_TASKS | SQUAD_TASKS | DIRECT_DOWNLOAD_TASKS
->>>>>>> 4bdb984f
 
 
 # noinspection PyUnusedLocal
