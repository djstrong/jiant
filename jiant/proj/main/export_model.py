import os
from typing import Tuple, Type

import torch
import transformers

import jiant.utils.python.io as py_io
import jiant.utils.zconf as zconf


@zconf.run_config
class RunConfiguration(zconf.RunConfig):
    model_type = zconf.attr(type=str)
    output_base_path = zconf.attr(type=str)
    hf_model_name = zconf.attr(type=str, default=None)


def lookup_and_export_model(model_type: str, output_base_path: str, hf_model_name: str = None):
    model_class, tokenizer_class = get_model_and_tokenizer_classes(model_type)
    export_model(
        model_type=model_type,
        output_base_path=output_base_path,
        model_class=model_class,
        tokenizer_class=tokenizer_class,
        hf_model_name=hf_model_name,
    )


def export_model(
    model_type: str,
    output_base_path: str,
    model_class: Type[transformers.PreTrainedModel],
    tokenizer_class: Type[transformers.PreTrainedTokenizer],
    hf_model_name: str = None,
):
    """Retrieve model and tokenizer from Transformers and save all necessary data
    Things saved:
    - Model weights
    - Model config JSON (corresponding to corresponding Transformers model Config object)
    - Tokenizer data
    - JSON file pointing to paths for the above
    Args:
        model_type: Model-type string. See: `get_model_and_tokenizer_classes`
        output_base_path: Base path to save output to
        model_class: Model class
        tokenizer_class: Tokenizer class
        hf_model_name: (Optional) hf_model_name from https://huggingface.co/models,
                       if it differs from model_type
    """
    if hf_model_name is None:
        hf_model_name = model_type

    tokenizer_fol_path = os.path.join(output_base_path, "tokenizer")
    model_fol_path = os.path.join(output_base_path, "model")
    os.makedirs(tokenizer_fol_path, exist_ok=True)
    os.makedirs(model_fol_path, exist_ok=True)

<<<<<<< HEAD
    # nyu_mll/roberta-base creates spurious directory
    model_filename = model_type.replace("/", "-")

    model_path = os.path.join(model_fol_path, f"{model_filename}.p")
    model_config_path = os.path.join(model_fol_path, f"{model_filename}.json")
    model = model_class.from_pretrained(model_type)
=======
    model_path = os.path.join(model_fol_path, f"{model_type}.p")
    model_config_path = os.path.join(model_fol_path, f"{model_type}.json")
    model = model_class.from_pretrained(hf_model_name)
>>>>>>> 4bdb984f
    torch.save(model.state_dict(), model_path)
    py_io.write_json(model.config.to_dict(), model_config_path)
    tokenizer = tokenizer_class.from_pretrained(hf_model_name)
    tokenizer.save_pretrained(tokenizer_fol_path)
    config = {
        "model_type": model_type,
        "model_path": model_path,
        "model_config_path": model_config_path,
        "model_tokenizer_path": tokenizer_fol_path,
    }
    py_io.write_json(config, os.path.join(output_base_path, f"config.json"))


def get_model_and_tokenizer_classes(
    model_type: str,
) -> Tuple[Type[transformers.PreTrainedModel], Type[transformers.PreTrainedTokenizer]]:
    # We want the chosen model to have all the weights from pretraining (if possible)
    class_lookup = {
        "bert": (transformers.BertForPreTraining, transformers.BertTokenizer),
        "xlm-clm-": (transformers.XLMWithLMHeadModel, transformers.XLMTokenizer),
        "roberta": (transformers.RobertaForMaskedLM, transformers.RobertaTokenizer),
        "albert": (transformers.AlbertForMaskedLM, transformers.AlbertTokenizer),
    }
    if model_type.split("/")[0] == "nyu-mll":
        model_type = model_type.split("/")[1]
    if model_type.split("-")[0] in class_lookup:
        return class_lookup[model_type.split("-")[0]]
    elif model_type.startswith("xlm-mlm-") or model_type.startswith("xlm-clm-"):
        return transformers.XLMWithLMHeadModel, transformers.XLMTokenizer
    elif model_type.startswith("xlm-roberta-"):
        return transformers.XLMRobertaForMaskedLM, transformers.XLMRobertaTokenizer
    else:
        raise KeyError(model_type)


def main():
    args = RunConfiguration.default_run_cli()
    lookup_and_export_model(
        model_type=args.model_type,
        output_base_path=args.output_base_path,
        hf_model_name=args.hf_model_name,
    )


if __name__ == "__main__":
    main()<|MERGE_RESOLUTION|>--- conflicted
+++ resolved
@@ -55,18 +55,18 @@
     os.makedirs(tokenizer_fol_path, exist_ok=True)
     os.makedirs(model_fol_path, exist_ok=True)
 
-<<<<<<< HEAD
+    #<<<<<<< HEAD
     # nyu_mll/roberta-base creates spurious directory
     model_filename = model_type.replace("/", "-")
 
     model_path = os.path.join(model_fol_path, f"{model_filename}.p")
     model_config_path = os.path.join(model_fol_path, f"{model_filename}.json")
     model = model_class.from_pretrained(model_type)
-=======
-    model_path = os.path.join(model_fol_path, f"{model_type}.p")
-    model_config_path = os.path.join(model_fol_path, f"{model_type}.json")
-    model = model_class.from_pretrained(hf_model_name)
->>>>>>> 4bdb984f
+    #=======
+    #model_path = os.path.join(model_fol_path, f"{model_type}.p")
+    #model_config_path = os.path.join(model_fol_path, f"{model_type}.json")
+    #model = model_class.from_pretrained(hf_model_name)
+    #>>>>>>> 4bdb984fd16a3a15067e960dd1b94d4969a7435f
     torch.save(model.state_dict(), model_path)
     py_io.write_json(model.config.to_dict(), model_config_path)
     tokenizer = tokenizer_class.from_pretrained(hf_model_name)
